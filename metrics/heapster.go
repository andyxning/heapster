--- conflicted
+++ resolved
@@ -51,7 +51,6 @@
 	"k8s.io/heapster/metrics/sources"
 	"k8s.io/heapster/metrics/util"
 	"k8s.io/heapster/version"
-<<<<<<< HEAD
 )
 
 func main() {
@@ -74,36 +73,6 @@
 	}
 
 	setMaxProcs(opt)
-=======
-	kube_api "k8s.io/kubernetes/pkg/api"
-	"k8s.io/kubernetes/pkg/client/cache"
-	kube_client "k8s.io/kubernetes/pkg/client/unversioned"
-	"k8s.io/kubernetes/pkg/fields"
-)
-
-var (
-	argMetricResolution = flag.Duration("metric_resolution", 60*time.Second, "The resolution at which heapster will retain metrics.")
-	argPort             = flag.Int("port", 8082, "port to listen to")
-	argIp               = flag.String("listen_ip", "", "IP to listen on, defaults to all IPs")
-	argMaxProcs         = flag.Int("max_procs", 0, "max number of CPUs that can be used simultaneously. Less than 1 for default (number of cores)")
-	argTLSCertFile      = flag.String("tls_cert", "", "file containing TLS certificate")
-	argTLSKeyFile       = flag.String("tls_key", "", "file containing TLS key")
-	argTLSClientCAFile  = flag.String("tls_client_ca", "", "file containing TLS client CA for client cert validation")
-	argAllowedUsers     = flag.String("allowed_users", "", "comma-separated list of allowed users")
-	argSources          flags.Uris
-	argSinks            flags.Uris
-	argHistoricalSource = flag.String("historical_source", "", "which source type to use for the historical API (should be exactly the same as one of the sink URIs), or empty to disable the historical API")
-	argLabelSeperator   = flag.String("label_seperator", ",", "seperator used for joing labels")
-)
-
-func main() {
-	defer glog.Flush()
-	flag.Var(&argSources, "source", "source(s) to watch")
-	flag.Var(&argSinks, "sink", "external sink(s) that receive data")
-	flag.Parse()
-	setLabelSeperator()
-	setMaxProcs()
->>>>>>> 5bf858c5
 	glog.Infof(strings.Join(os.Args, " "))
 	glog.Infof("Heapster version %v", version.HeapsterVersion)
 	if err := validateFlags(opt); err != nil {
@@ -232,13 +201,53 @@
 	}
 	sinkManager, err := sinks.NewDataSinkManager(sinkList, sinks.DefaultSinkExportDataTimeout, sinks.DefaultSinkStopTimeout)
 	if err != nil {
-<<<<<<< HEAD
 		glog.Fatalf("Failed to create sink manager: %v", err)
-=======
-		glog.Fatalf("Failed to created sink manager: %v", err)
-	}
-
-	// data processors
+	}
+
+	return sinkManager, metricSink, histSource
+}
+
+func getListersOrDie(kubernetesUrl *url.URL) (v1listers.PodLister, v1listers.NodeLister) {
+	kubeClient := createKubeClientOrDie(kubernetesUrl)
+
+	podLister, err := getPodLister(kubeClient)
+	if err != nil {
+		glog.Fatalf("Failed to create podLister: %v", err)
+	}
+	nodeLister, _, err := util.GetNodeLister(kubeClient)
+	if err != nil {
+		glog.Fatalf("Failed to create nodeLister: %v", err)
+	}
+	return podLister, nodeLister
+}
+
+func createKubeClientOrDie(kubernetesUrl *url.URL) *kube_client.Clientset {
+	kubeConfig, err := kube_config.GetKubeClientConfig(kubernetesUrl)
+	if err != nil {
+		glog.Fatalf("Failed to get client config: %v", err)
+	}
+	return kube_client.NewForConfigOrDie(kubeConfig)
+}
+
+func createDataProcessorsOrDie(kubernetesUrl *url.URL, podLister v1listers.PodLister, labelCopier *util.LabelCopier) []core.DataProcessor {
+	dataProcessors := []core.DataProcessor{
+		// Convert cumulative to rate
+		processors.NewRateCalculator(core.RateMetricsMapping),
+	}
+
+	podBasedEnricher, err := processors.NewPodBasedEnricher(podLister, labelCopier)
+	if err != nil {
+		glog.Fatalf("Failed to create PodBasedEnricher: %v", err)
+	}
+	dataProcessors = append(dataProcessors, podBasedEnricher)
+
+	namespaceBasedEnricher, err := processors.NewNamespaceBasedEnricher(kubernetesUrl)
+	if err != nil {
+		glog.Fatalf("Failed to create NamespaceBasedEnricher: %v", err)
+	}
+	dataProcessors = append(dataProcessors, namespaceBasedEnricher)
+
+	// aggregators
 	metricsToAggregate := []string{
 		core.MetricCpuUsageRate.Name,
 		core.MetricMemoryCache.Name,
@@ -255,15 +264,8 @@
 		core.MetricNetworkRxErrorsRate.Name,
 		core.MetricNetworkTxRate.Name,
 		core.MetricNetworkTxErrorsRate.Name,
->>>>>>> 5bf858c5
-	}
-	return sinkManager, metricSink, histSource
-}
-
-<<<<<<< HEAD
-func getListersOrDie(kubernetesUrl *url.URL) (v1listers.PodLister, v1listers.NodeLister) {
-	kubeClient := createKubeClientOrDie(kubernetesUrl)
-=======
+	}
+
 	metricsToAggregateForNode := []string{
 		core.MetricCpuUsageRate.Name,
 		core.MetricMemoryCache.Name,
@@ -281,61 +283,6 @@
 		core.MetricNetworkTxRate.Name,
 		core.MetricNetworkTxErrorsRate.Name,
 	}
->>>>>>> 5bf858c5
-
-	podLister, err := getPodLister(kubeClient)
-	if err != nil {
-		glog.Fatalf("Failed to create podLister: %v", err)
-	}
-	nodeLister, _, err := util.GetNodeLister(kubeClient)
-	if err != nil {
-		glog.Fatalf("Failed to create nodeLister: %v", err)
-	}
-	return podLister, nodeLister
-}
-
-func createKubeClientOrDie(kubernetesUrl *url.URL) *kube_client.Clientset {
-	kubeConfig, err := kube_config.GetKubeClientConfig(kubernetesUrl)
-	if err != nil {
-		glog.Fatalf("Failed to get client config: %v", err)
-	}
-	return kube_client.NewForConfigOrDie(kubeConfig)
-}
-
-func createDataProcessorsOrDie(kubernetesUrl *url.URL, podLister v1listers.PodLister, labelCopier *util.LabelCopier) []core.DataProcessor {
-	dataProcessors := []core.DataProcessor{
-		// Convert cumulative to rate
-		processors.NewRateCalculator(core.RateMetricsMapping),
-	}
-
-	podBasedEnricher, err := processors.NewPodBasedEnricher(podLister, labelCopier)
-	if err != nil {
-		glog.Fatalf("Failed to create PodBasedEnricher: %v", err)
-	}
-	dataProcessors = append(dataProcessors, podBasedEnricher)
-
-	namespaceBasedEnricher, err := processors.NewNamespaceBasedEnricher(kubernetesUrl)
-	if err != nil {
-		glog.Fatalf("Failed to create NamespaceBasedEnricher: %v", err)
-	}
-	dataProcessors = append(dataProcessors, namespaceBasedEnricher)
-
-	// aggregators
-	metricsToAggregate := []string{
-		core.MetricCpuUsageRate.Name,
-		core.MetricMemoryUsage.Name,
-		core.MetricCpuRequest.Name,
-		core.MetricCpuLimit.Name,
-		core.MetricMemoryRequest.Name,
-		core.MetricMemoryLimit.Name,
-	}
-
-	metricsToAggregateForNode := []string{
-		core.MetricCpuRequest.Name,
-		core.MetricCpuLimit.Name,
-		core.MetricMemoryRequest.Name,
-		core.MetricMemoryLimit.Name,
-	}
 
 	dataProcessors = append(dataProcessors,
 		processors.NewPodAggregator(),
@@ -430,8 +377,4 @@
 	if actualNumProcs != numProcs {
 		glog.Warningf("Specified max procs of %d but using %d", numProcs, actualNumProcs)
 	}
-}
-
-func setLabelSeperator() {
-	util.SetLabelSeperator(*argLabelSeperator)
 }