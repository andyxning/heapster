--- conflicted
+++ resolved
@@ -1,12 +1,8 @@
 all: build
 
-<<<<<<< HEAD
-TAG = v0.19.1
-=======
 TAG = v0.20.0-alpha12
->>>>>>> e8d00d2e
 PREFIX = gcr.io/google_containers
-FLAGS =
+FLAGS = 
 
 SUPPORTED_KUBE_VERSIONS = ""
 TEST_NAMESPACE = heapster-e2e-tests
